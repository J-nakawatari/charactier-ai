--- conflicted
+++ resolved
@@ -72,13 +72,8 @@
         specifier: ^4.18.2
         version: 4.21.2
       express-rate-limit:
-<<<<<<< HEAD
         specifier: ^7.5.1
         version: 7.5.1(express@4.21.2)
-=======
-        specifier: ^7.5.0
-        version: 7.5.0(express@4.21.2)
->>>>>>> f913a6b4
       handlebars:
         specifier: ^4.7.8
         version: 4.7.8
@@ -1627,23 +1622,6 @@
   execa@5.1.1:
     resolution: {integrity: sha512-8uSpZZocAZRBAPIEINJj3Lo9HyGitllczc27Eh5YYojjMFMn8yHMDMaUHE2Jqfq05D/wucwI4JGURyXt1vchyg==}
     engines: {node: '>=10'}
-<<<<<<< HEAD
-=======
-
-  exit-x@0.2.2:
-    resolution: {integrity: sha512-+I6B/IkJc1o/2tiURyz/ivu/O0nKNEArIUB5O7zBrlDVJr22SCLH3xTeEry428LvFhRzIA1g8izguxJ/gbNcVQ==}
-    engines: {node: '>= 0.8.0'}
-
-  expect@30.0.3:
-    resolution: {integrity: sha512-HXg6NvK35/cSYZCUKAtmlgCFyqKM4frEPbzrav5hRqb0GMz0E0lS5hfzYjSaiaE5ysnp/qI2aeZkeyeIAOeXzQ==}
-    engines: {node: ^18.14.0 || ^20.0.0 || ^22.0.0 || >=24.0.0}
-
-  express-rate-limit@7.5.0:
-    resolution: {integrity: sha512-eB5zbQh5h+VenMPM3fh+nw1YExi5nMr6HUCR62ELSP11huvxm/Uir1H1QEyTkk5QX6A58pX6NmaTMceKZ0Eodg==}
-    engines: {node: '>= 16'}
-    peerDependencies:
-      express: ^4.11 || 5 || ^5.0.0-beta.1
->>>>>>> f913a6b4
 
   exit-x@0.2.2:
     resolution: {integrity: sha512-+I6B/IkJc1o/2tiURyz/ivu/O0nKNEArIUB5O7zBrlDVJr22SCLH3xTeEry428LvFhRzIA1g8izguxJ/gbNcVQ==}
@@ -4643,11 +4621,7 @@
       jest-mock: 30.0.2
       jest-util: 30.0.2
 
-<<<<<<< HEAD
   express-rate-limit@7.5.1(express@4.21.2):
-=======
-  express-rate-limit@7.5.0(express@4.21.2):
->>>>>>> f913a6b4
     dependencies:
       express: 4.21.2
 
