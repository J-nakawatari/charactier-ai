import { Router, Response } from 'express';
import { AuthRequest, authenticateToken } from '../middleware/auth';
import { ViolationRecordModel } from '../models/ViolationRecord';
import { UserModel } from '../models/UserModel';
import { liftSanction, getViolationHistory, getViolationStats } from '../utils/sanctionSystem';
import mongoose from 'mongoose';
import { sendErrorResponse, ClientErrorCode } from '../utils/errorResponse';
import log from '../utils/logger';
import { createRateLimiter } from '../middleware/rateLimiter';
<<<<<<< HEAD
=======
import { verifyCsrfToken } from '../middleware/csrf';
>>>>>>> 4fb37bd6

const router: Router = Router();

// セキュリティ管理用のレート制限（より厳しい制限）
const securityRateLimit = createRateLimiter('admin');

// 管理者認証ミドルウェア
const authenticateAdmin = (req: AuthRequest, res: Response, next: any): void => {
  if (!req.admin) {
    sendErrorResponse(res, 403, ClientErrorCode.INSUFFICIENT_PERMISSIONS, 'Admin access required');
    return;
  }
  next();
};

// 違反統計取得
router.get('/violation-stats', securityRateLimit, authenticateToken, authenticateAdmin, async (req: AuthRequest, res: Response): Promise<void> => {
  try {
    const timeframe = parseInt(req.query.timeframe as string) || 24 * 60 * 60 * 1000; // デフォルト24時間
    
    // 違反タイプ別統計
    const stats = await ViolationRecordModel.aggregate([
      {
        $match: {
          timestamp: { $gte: new Date(Date.now() - timeframe) }
        }
      },
      {
        $group: {
          _id: '$violationType',
          count: { $sum: 1 },
          avgSeverity: { $avg: '$severityLevel' }
        }
      }
    ]);
    
    // 全体統計
    const totalStats = await ViolationRecordModel.aggregate([
      {
        $group: {
          _id: null,
          totalViolations: { $sum: 1 },
          uniqueUsers: { $addToSet: '$userId' },
          avgSeverity: { $avg: '$severityLevel' }
        }
      },
      {
        $project: {
          totalViolations: 1,
          uniqueUserCount: { $size: '$uniqueUsers' },
          avgSeverity: { $round: ['$avgSeverity', 2] }
        }
      }
    ]);
    
    // 制裁状況
    const sanctionStats = await UserModel.aggregate([
      {
        $match: {
          accountStatus: { $ne: 'active' }
        }
      },
      {
        $group: {
          _id: '$accountStatus',
          count: { $sum: 1 }
        }
      }
    ]);
    
    res.json({
      success: true,
      violationStats: stats,
      totalStats: totalStats[0] || { totalViolations: 0, uniqueUserCount: 0, avgSeverity: 0 },
      sanctionStats,
      timeframe
    });
    
  } catch (error) {
    log.error('Error fetching violation stats', error, {
      adminId: req.admin?._id,
      timeframe: req.query.timeframe
    });
    sendErrorResponse(res, 500, ClientErrorCode.OPERATION_FAILED, error);
  }
});

// 最近の違反記録取得
router.get('/recent-violations', securityRateLimit, authenticateToken, authenticateAdmin, async (req: AuthRequest, res: Response): Promise<void> => {
  try {
    const limit = parseInt(req.query.limit as string) || 20;
    
    const violations = await ViolationRecordModel.find()
      .populate('userId', 'name email accountStatus')
      .sort({ timestamp: -1 })
      .limit(limit)
      .lean();
    
    res.json({
      success: true,
      violations
    });
    
  } catch (error) {
    log.error('Error fetching recent violations', error, {
      adminId: req.admin?._id,
      limit: req.query.limit
    });
    sendErrorResponse(res, 500, ClientErrorCode.OPERATION_FAILED, error);
  }
});

// 制裁中ユーザー一覧
router.get('/sanctioned-users', securityRateLimit, authenticateToken, authenticateAdmin, async (req: AuthRequest, res: Response): Promise<void> => {
  try {
    const users = await UserModel.find({
      accountStatus: { 
        $in: ['warned', 'chat_suspended', 'account_suspended', 'banned']
      },
      // 削除済みユーザーを除外（メールアドレスが deleted_ で始まるものも除外）
      email: { $not: /^deleted_/ },
      isActive: { $ne: false }
    }).select('name email accountStatus suspensionEndDate violationCount lastViolationDate');
    
    res.json({
      success: true,
      users
    });
    
  } catch (error) {
    log.error('Error fetching sanctioned users', error, {
      adminId: req.admin?._id
    });
    sendErrorResponse(res, 500, ClientErrorCode.OPERATION_FAILED, error);
  }
});

// ユーザーの違反履歴取得
router.get('/user/:userId/violations', securityRateLimit, authenticateToken, authenticateAdmin, async (req: AuthRequest, res: Response): Promise<void> => {
  try {
    const { userId } = req.params;
    const limit = parseInt(req.query.limit as string) || 20;
    
    if (!mongoose.Types.ObjectId.isValid(userId)) {
      sendErrorResponse(res, 400, ClientErrorCode.INVALID_INPUT, 'Invalid user ID');
      return;
    }
    
    const violations = await getViolationHistory(new mongoose.Types.ObjectId(userId), limit);
    const stats = await getViolationStats(new mongoose.Types.ObjectId(userId));
    
    res.json({
      success: true,
      violations,
      stats
    });
    
  } catch (error) {
    log.error('Error fetching user violations', error, {
      adminId: req.admin?._id,
      userId: req.params.userId,
      limit: req.query.limit
    });
    sendErrorResponse(res, 500, ClientErrorCode.OPERATION_FAILED, error);
  }
});

// 制裁解除
<<<<<<< HEAD
router.post('/lift-sanction/:userId', securityRateLimit, authenticateToken, authenticateAdmin, async (req: AuthRequest, res: Response): Promise<void> => {
=======
router.post('/lift-sanction/:userId', securityRateLimit, authenticateToken, authenticateAdmin, verifyCsrfToken, async (req: AuthRequest, res: Response): Promise<void> => {
>>>>>>> 4fb37bd6
  try {
    const { userId } = req.params;
    
    if (!mongoose.Types.ObjectId.isValid(userId)) {
      sendErrorResponse(res, 400, ClientErrorCode.INVALID_INPUT, 'Invalid user ID');
      return;
    }
    
    const result = await liftSanction(
      new mongoose.Types.ObjectId(userId),
      new mongoose.Types.ObjectId(req.admin._id.toString())
    );
    
    res.json({
      success: true,
      message: '制裁を解除しました',
      result
    });
    
  } catch (error) {
    log.error('Error lifting sanction', error, {
      adminId: req.admin?._id,
      userId: req.params.userId
    });
    sendErrorResponse(res, 500, ClientErrorCode.OPERATION_FAILED, error);
  }
});

// 違反記録の詳細検索
router.get('/violations/search', securityRateLimit, authenticateToken, authenticateAdmin, async (req: AuthRequest, res: Response): Promise<void> => {
  try {
    const {
      userId,
      violationType,
      severity,
      startDate,
      endDate,
      page = 1,
      limit = 20
    } = req.query;
    
    const query: any = {};
    
    // Validate and sanitize userId
    if (userId && mongoose.Types.ObjectId.isValid(userId as string)) {
      query.userId = { $eq: new mongoose.Types.ObjectId(userId as string) };
    }
    
    // Validate violationType from allowed values
    const allowedViolationTypes = ['inappropriate_content', 'spam', 'harassment', 'other'];
    if (violationType && allowedViolationTypes.includes(violationType as string)) {
      query.violationType = { $eq: violationType };
    }
    
    // Validate severity as integer
    if (severity) {
      const severityInt = parseInt(severity as string);
      if (!isNaN(severityInt) && severityInt >= 1 && severityInt <= 10) {
        query.severityLevel = { $eq: severityInt };
      }
    }
    
    // Validate date range
    if (startDate || endDate) {
      query.timestamp = {};
      if (startDate) {
        const start = new Date(startDate as string);
        if (!isNaN(start.getTime())) {
          query.timestamp.$gte = start;
        }
      }
      if (endDate) {
        const end = new Date(endDate as string);
        if (!isNaN(end.getTime())) {
          query.timestamp.$lte = end;
        }
      }
    }
    
    const skip = (parseInt(page as string) - 1) * parseInt(limit as string);
    
    const [violations, total] = await Promise.all([
      ViolationRecordModel.find(query)
        .populate('userId', 'name email')
        .sort({ timestamp: -1 })
        .skip(skip)
        .limit(parseInt(limit as string))
        .lean(),
      ViolationRecordModel.countDocuments(query)
    ]);
    
    res.json({
      success: true,
      violations,
      pagination: {
        total,
        page: parseInt(page as string),
        limit: parseInt(limit as string),
        totalPages: Math.ceil(total / parseInt(limit as string))
      }
    });
    
  } catch (error) {
    log.error('Error searching violations', error, {
      adminId: req.admin?._id,
      query: req.query
    });
    sendErrorResponse(res, 500, ClientErrorCode.OPERATION_FAILED, error);
  }
});

// 違反記録のクリア（管理者のみ）
<<<<<<< HEAD
router.delete('/violations/clear', securityRateLimit, authenticateToken, authenticateAdmin, async (req: AuthRequest, res: Response): Promise<void> => {
=======
router.delete('/violations/clear', securityRateLimit, authenticateToken, authenticateAdmin, verifyCsrfToken, async (req: AuthRequest, res: Response): Promise<void> => {
>>>>>>> 4fb37bd6
  try {
    const { type } = req.query; // 'all' または 'old'
    const { daysOld } = req.query; // 古い記録のみ削除する場合の日数
    
    let deleteQuery: any = {};
    
    if (type === 'old' && daysOld) {
      // 指定日数より古い記録のみ削除
      const cutoffDate = new Date();
      cutoffDate.setDate(cutoffDate.getDate() - parseInt(daysOld as string));
      deleteQuery = { timestamp: { $lt: cutoffDate } };
    }
    // type === 'all' の場合は全削除（deleteQuery は空のまま）
    
    const result = await ViolationRecordModel.deleteMany(deleteQuery);
    
    log.info('Violation records cleared', {
      adminId: req.admin._id,
      type,
      daysOld,
      deletedCount: result.deletedCount
    });
    
    res.json({
      success: true,
      message: `${result.deletedCount}件の違反記録を削除しました`,
      deletedCount: result.deletedCount
    });
    
  } catch (error) {
    log.error('Error clearing violation records', error, {
      adminId: req.admin?._id
    });
    sendErrorResponse(res, 500, ClientErrorCode.OPERATION_FAILED, error);
  }
});

export default router;<|MERGE_RESOLUTION|>--- conflicted
+++ resolved
@@ -7,10 +7,7 @@
 import { sendErrorResponse, ClientErrorCode } from '../utils/errorResponse';
 import log from '../utils/logger';
 import { createRateLimiter } from '../middleware/rateLimiter';
-<<<<<<< HEAD
-=======
 import { verifyCsrfToken } from '../middleware/csrf';
->>>>>>> 4fb37bd6
 
 const router: Router = Router();
 
@@ -179,11 +176,7 @@
 });
 
 // 制裁解除
-<<<<<<< HEAD
-router.post('/lift-sanction/:userId', securityRateLimit, authenticateToken, authenticateAdmin, async (req: AuthRequest, res: Response): Promise<void> => {
-=======
 router.post('/lift-sanction/:userId', securityRateLimit, authenticateToken, authenticateAdmin, verifyCsrfToken, async (req: AuthRequest, res: Response): Promise<void> => {
->>>>>>> 4fb37bd6
   try {
     const { userId } = req.params;
     
@@ -296,11 +289,7 @@
 });
 
 // 違反記録のクリア（管理者のみ）
-<<<<<<< HEAD
-router.delete('/violations/clear', securityRateLimit, authenticateToken, authenticateAdmin, async (req: AuthRequest, res: Response): Promise<void> => {
-=======
 router.delete('/violations/clear', securityRateLimit, authenticateToken, authenticateAdmin, verifyCsrfToken, async (req: AuthRequest, res: Response): Promise<void> => {
->>>>>>> 4fb37bd6
   try {
     const { type } = req.query; // 'all' または 'old'
     const { daysOld } = req.query; // 古い記録のみ削除する場合の日数
