import type { AuthRequest } from '../middleware/auth';
import { Router, Response, NextFunction } from 'express';
import mongoose from 'mongoose';
import { authenticateToken } from '../middleware/auth';
import { validateObjectId } from '../middleware/validation';
import { NotificationModel, INotification } from '../models/NotificationModel';
import { UserNotificationReadStatusModel } from '../models/UserNotificationReadStatusModel';
import { UserModel } from '../models/UserModel';
import { AdminNotificationReadStatusModel } from '../models/AdminNotificationReadStatusModel';
import { getRedisPublisher } from '../../lib/redis';
import { createRateLimiter } from '../middleware/rateLimiter';
import { escapeRegex } from '../utils/escapeRegex';
import log from '../utils/logger';
<<<<<<< HEAD
=======
import { verifyCsrfToken } from '../middleware/csrf';
>>>>>>> 4fb37bd6

const router: Router = Router();

// Rate limiters
const generalRateLimit = createRateLimiter('general');
const adminRateLimit = createRateLimiter('admin');

// ユーザー向けお知らせ一覧取得
router.get('/', generalRateLimit, authenticateToken, async (req: AuthRequest, res: Response): Promise<void> => {
  try {
    const userId = req.user!._id;
    const limit = Math.min(parseInt(req.query.limit as string) || 20, 100);
    const offset = parseInt(req.query.offset as string) || 0;
    const type = req.query.type as string;

    // 現在時刻でフィルタリング（有効なお知らせのみ）
    const now = new Date();
    const baseQuery: any = {
      isActive: true,
      validFrom: { $lte: now },
      $or: [
        { validUntil: { $exists: false } },
        { validUntil: { $gte: now } }
      ]
    };

    // Validate notification type
    const allowedTypes = ['system', 'campaign', 'update', 'maintenance', 'general'];
    if (type && allowedTypes.includes(type)) {
      baseQuery.type = { $eq: type };
    }

    // お知らせを取得
    const notifications = await NotificationModel.find(baseQuery)
      .sort({ isPinned: -1, priority: -1, createdAt: -1 })
      .skip(offset)
      .limit(limit)
      .lean();

    // ユーザーの既読状況を取得
    const notificationIds = notifications.map(n => n._id.toString());
    const readStatuses = await UserNotificationReadStatusModel.find({
      userId: new mongoose.Types.ObjectId(userId),
      notificationId: { $in: notificationIds.map(id => new mongoose.Types.ObjectId(id)) }
    }).lean();

    const readStatusMap = new Map(
      readStatuses.map(status => [status.notificationId.toString(), status])
    );

    // お知らせに既読状況を追加
    const userNotifications = notifications
      .filter(notification => {
        // 対象ユーザーチェック
        return NotificationModel.prototype.isTargetUser.call(notification, req.user!);
      })
      .map(notification => {
        const readStatus = readStatusMap.get(notification._id.toString());
        return {
          _id: notification._id,
          title: notification.title,
          message: notification.message,
          type: notification.type,
          isPinned: notification.isPinned,
          priority: notification.priority,
          isRead: readStatus?.isRead || false,
          isViewed: readStatus?.isViewed || false,
          readAt: readStatus?.readAt,
          viewedAt: readStatus?.viewedAt,
          createdAt: notification.createdAt,
          validFrom: notification.validFrom,
          validUntil: notification.validUntil
        };
      });

    // 未読件数を計算
    const unreadCount = userNotifications.filter(n => !n.isRead).length;
    const total = await NotificationModel.countDocuments(baseQuery);

    res.json({
      notifications: userNotifications,
      unreadCount,
      total
    });

  } catch (error) {
    log.error('Error fetching user notifications', error);
    res.status(500).json({ error: 'お知らせの取得に失敗しました' });
  }
});

// 未読お知らせ件数取得
router.get('/unread-count', generalRateLimit, authenticateToken, async (req: AuthRequest, res: Response): Promise<void> => {
  try {
    const userId = req.user!._id;

    // 有効なお知らせを取得
    const now = new Date();
    const activeNotifications = await NotificationModel.find({
      isActive: true,
      validFrom: { $lte: now },
      $or: [
        { validUntil: { $exists: false } },
        { validUntil: { $gte: now } }
      ]
    }).lean();

    // ユーザーが対象のお知らせをフィルタリング
    const targetNotifications = activeNotifications.filter(notification =>
      NotificationModel.prototype.isTargetUser.call(notification, req.user!)
    );

    // 既読状況を取得
    const notificationIds = targetNotifications.map(n => n._id.toString());
    const readStatuses = await UserNotificationReadStatusModel.find({
      userId: new mongoose.Types.ObjectId(userId),
      notificationId: { $in: notificationIds.map(id => new mongoose.Types.ObjectId(id)) },
      isRead: false
    }).lean();

    const unreadCount = notificationIds.length - readStatuses.length;

    res.json({ unreadCount });

  } catch (error) {
    log.error('Error fetching unread count', error);
    res.status(500).json({ error: '未読件数の取得に失敗しました' });
  }
});

// お知らせ既読マーク
<<<<<<< HEAD
router.post('/:id/read', generalRateLimit, authenticateToken, validateObjectId('id'), async (req: AuthRequest, res: Response): Promise<void> => {
=======
router.post('/:id/read', generalRateLimit, authenticateToken, verifyCsrfToken, validateObjectId('id'), async (req: AuthRequest, res: Response): Promise<void> => {
>>>>>>> 4fb37bd6
  try {
    const userId = req.user!._id;
    const notificationId = req.params.id;

    // お知らせの存在確認
    const notification = await NotificationModel.findById(notificationId);
    if (!notification) {
      res.status(404).json({ error: 'お知らせが見つかりません' });
      return;
    }

    // 既読状態を更新
    await UserNotificationReadStatusModel.findOneAndUpdate(
      {
        userId: new mongoose.Types.ObjectId(userId),
        notificationId: new mongoose.Types.ObjectId(notificationId)
      },
      {
        $setOnInsert: {
          userId: new mongoose.Types.ObjectId(userId),
          notificationId: new mongoose.Types.ObjectId(notificationId)
        },
        isRead: true,
        isViewed: true,
        readAt: new Date(),
        viewedAt: new Date()
      },
      { upsert: true, new: true }
    );

    // お知らせの既読統計を更新
    await notification.incrementRead();

    res.json({
      success: true,
      message: '既読マークが完了しました'
    });

    // リアルタイム通知のため、Redisにイベントを発行
    try {
      const publisher = await getRedisPublisher();
      const unreadCount = await UserNotificationReadStatusModel.countDocuments({
        userId: new mongoose.Types.ObjectId(userId),
        isRead: false
      });
      
      publisher.publish(
        `notifications:user:${userId}`,
        JSON.stringify({
          type: 'markAsRead',
          notificationId,
          unreadCount
        })
      );
    } catch (error) {
      log.error('Error publishing notification event', error);
    }

  } catch (error) {
    log.error('Error marking notification as read', error);
    res.status(500).json({ error: '既読マークに失敗しました' });
  }
});

// 全お知らせ既読マーク
<<<<<<< HEAD
router.post('/read-all', generalRateLimit, authenticateToken, async (req: AuthRequest, res: Response): Promise<void> => {
=======
router.post('/read-all', generalRateLimit, authenticateToken, verifyCsrfToken, async (req: AuthRequest, res: Response): Promise<void> => {
>>>>>>> 4fb37bd6
  try {
    const userId = req.user!._id;

    // 有効なお知らせを取得
    const now = new Date();
    const activeNotifications = await NotificationModel.find({
      isActive: true,
      validFrom: { $lte: now },
      $or: [
        { validUntil: { $exists: false } },
        { validUntil: { $gte: now } }
      ]
    }).lean();

    // ユーザーが対象のお知らせをフィルタリング
    const targetNotifications = activeNotifications.filter(notification =>
      NotificationModel.prototype.isTargetUser.call(notification, req.user!)
    );

    const notificationIds = targetNotifications.map(n => n._id.toString());

    // 一括既読更新
    const operations = notificationIds.map(notificationId => ({
      updateOne: {
        filter: {
          userId: new mongoose.Types.ObjectId(userId),
          notificationId: new mongoose.Types.ObjectId(notificationId)
        },
        update: {
          $setOnInsert: {
            userId: new mongoose.Types.ObjectId(userId),
            notificationId: new mongoose.Types.ObjectId(notificationId)
          },
          isRead: true,
          isViewed: true,
          readAt: new Date(),
          viewedAt: new Date()
        },
        upsert: true
      }
    }));

    const result = await UserNotificationReadStatusModel.bulkWrite(operations);

    res.json({
      success: true,
      markedCount: result.upsertedCount + result.modifiedCount
    });

  } catch (error) {
    log.error('Error marking all notifications as read', error);
    res.status(500).json({ error: '一括既読マークに失敗しました' });
  }
});

// ========== 管理者用エンドポイント ==========

// デバッグ用: 現在のユーザー情報確認
router.get('/debug/user', generalRateLimit, authenticateToken, async (req: AuthRequest, res: Response): Promise<void> => {
  try {
    log.debug('Debug user info', {
      hasUser: !!req.user,
      userId: req.user?._id,
      email: req.user?.email,
      isAdmin: req.user?.isAdmin,
      role: req.user?.role
    });

    res.json({
      user: {
        _id: req.user?._id,
        email: req.user?.email,
        isAdmin: req.user?.isAdmin,
        role: req.user?.role
      },
      timestamp: new Date().toISOString()
    });
  } catch (error) {
    log.error('Debug endpoint error', error);
    res.status(500).json({ error: 'デバッグ情報の取得に失敗しました' });
  }
});

// 管理者認証ミドルウェア
const authenticateAdmin = (req: AuthRequest, res: Response, next: any): void => {
  // デバッグログを追加
  log.debug('Admin authentication check', {
    hasUser: !!req.user,
    userId: req.user?._id,
    isAdmin: req.user?.isAdmin,
    email: req.user?.email,
    role: req.user?.role,
    headers: {
      authorization: req.headers.authorization ? 'Bearer ***' : 'なし'
    }
  });

  // authenticateTokenが既に実行されているので、isAdminフラグをチェックするだけ
  if (!req.user?.isAdmin) {
    log.debug('Admin access denied - user is not admin');
    res.status(403).json({ 
      error: '管理者権限が必要です',
      debug: {
        hasUser: !!req.user,
        isAdmin: req.user?.isAdmin
      }
    });
    return;
  }
  
  log.debug('Admin access granted');
  next();
};

// 管理者用未読通知数取得
router.get('/admin/unread-count', adminRateLimit, authenticateToken, authenticateAdmin, async (req: AuthRequest, res: Response): Promise<void> => {
  try {
    const adminId = req.user?._id;
    if (!adminId) {
      res.status(401).json({ error: '管理者IDが取得できません' });
      return;
    }

    // 全ての有効な通知を取得
    const activeNotifications = await NotificationModel.find({ isActive: true });
    
    // 管理者の既読状態を取得
    const readStatuses = await AdminNotificationReadStatusModel.find({
      adminId,
      isRead: true
    });
    
    const readNotificationIds = new Set(readStatuses.map(status => status.notificationId.toString()));
    
    // 未読通知数をカウント
    const unreadCount = activeNotifications.filter(notification => 
      !readNotificationIds.has(notification._id.toString())
    ).length;

    res.json({ unreadCount });
  } catch (error) {
    log.error('未読通知数取得エラー', error);
    res.status(500).json({ error: '未読通知数の取得に失敗しました' });
  }
});

// 管理者用お知らせ一覧取得
router.get('/admin', adminRateLimit, authenticateToken, authenticateAdmin, async (req: AuthRequest, res: Response): Promise<void> => {
  try {
    const page = Math.max(1, parseInt(req.query.page as string) || 1);
    const limit = Math.min(parseInt(req.query.limit as string) || 20, 100);
    const type = req.query.type as string;
    const isActive = req.query.isActive;
    const search = req.query.search as string;

    const query: any = {};

    // カンマ区切りで複数のタイプを指定可能にする
    if (type) {
      const types = type.split(',').map(t => t.trim());
      if (types.length === 1) {
        query.type = types[0];
      } else {
        query.type = { $in: types };
      }
    }
    if (isActive !== undefined) query.isActive = isActive === 'true';
    if (search) {
      const escapedSearch = escapeRegex(search);
      query.$or = [
        { 'title.ja': new RegExp(escapedSearch, 'i') },
        { 'title.en': new RegExp(escapedSearch, 'i') },
        { 'message.ja': new RegExp(escapedSearch, 'i') },
        { 'message.en': new RegExp(escapedSearch, 'i') }
      ];
    }

    const skip = (page - 1) * limit;
    const notifications = await NotificationModel.find(query)
      .sort({ isPinned: -1, priority: -1, createdAt: -1 })
      .skip(skip)
      .limit(limit)
      .populate('createdBy', 'name email')
      .lean();

    // 管理者の既読状態を取得
    const adminId = req.user?._id;
    const readStatuses = adminId ? await AdminNotificationReadStatusModel.find({
      adminId,
      notificationId: { $in: notifications.map(n => n._id) }
    }) : [];
    
    const readStatusMap = new Map(
      readStatuses.map(status => [status.notificationId.toString(), status])
    );

    // createdByが存在しない場合のフォールバック処理と既読状態の追加
    const safeNotifications = notifications.map(notification => {
      const readStatus = readStatusMap.get(notification._id.toString());
      return {
        ...notification,
        createdBy: notification.createdBy || { name: 'システム', email: 'system@charactier.ai' },
        isRead: readStatus?.isRead || false,
        readAt: readStatus?.readAt || null
      };
    });

    const total = await NotificationModel.countDocuments(query);
    const totalPages = Math.ceil(total / limit);

    res.json({
      notifications: safeNotifications,
      pagination: {
        currentPage: page,
        totalPages,
        totalItems: total
      }
    });

  } catch (error) {
    log.error('Error fetching admin notifications', error);
    res.status(500).json({ error: 'お知らせ一覧の取得に失敗しました' });
  }
});

// お知らせ作成
<<<<<<< HEAD
router.post('/admin', adminRateLimit, authenticateToken, authenticateAdmin, async (req: AuthRequest, res: Response): Promise<void> => {
=======
router.post('/admin', adminRateLimit, authenticateToken, authenticateAdmin, verifyCsrfToken, async (req: AuthRequest, res: Response): Promise<void> => {
>>>>>>> 4fb37bd6
  try {
    const {
      title,
      message,
      type = 'info',
      isPinned = false,
      priority = 0,
      targetCondition = { type: 'all' },
      validFrom,
      validUntil
    } = req.body;

    // バリデーション
    if (!title || !title.ja || !title.en) {
      res.status(400).json({ error: 'タイトルは日本語・英語両方必須です' });
      return;
    }
    if (!message || !message.ja || !message.en) {
      res.status(400).json({ error: 'メッセージは日本語・英語両方必須です' });
      return;
    }

    // 対象ユーザー数を計算
    let totalTargetUsers = 0;
    if (targetCondition.type === 'all') {
      totalTargetUsers = await UserModel.countDocuments({ isActive: true });
    } else if (targetCondition.type === 'specific_users' && targetCondition.userIds) {
      totalTargetUsers = targetCondition.userIds.length;
    }
    // 他の条件の場合は複雑な計算が必要なため、後で更新

    const notification = new NotificationModel({
      title,
      message,
      type,
      isPinned,
      priority,
      targetCondition,
      validFrom: validFrom ? new Date(validFrom) : new Date(),
      validUntil: validUntil ? new Date(validUntil) : undefined,
      totalTargetUsers,
      createdBy: req.user!._id
    });

    const savedNotification = await notification.save();

    res.status(201).json({ notification: savedNotification });

    // 対象ユーザーにリアルタイム通知を送信
    try {
      const publisher = await getRedisPublisher();
      
      // 全ユーザーまたは特定ユーザーへの通知
      if (targetCondition.type === 'all') {
        // 全ユーザーへの通知の場合、個別に通知する必要があるため
        // ここでは新規通知の存在だけを通知
        publisher.publish(
          'notifications:broadcast',
          JSON.stringify({
            type: 'newNotification',
            notification: {
              id: savedNotification._id,
              title: savedNotification.title,
              type: savedNotification.type
            }
          })
        );
      } else if (targetCondition.type === 'specific_users' && targetCondition.userIds) {
        // 特定ユーザーへの通知
        for (const userId of targetCondition.userIds) {
          publisher.publish(
            `notifications:user:${userId}`,
            JSON.stringify({
              type: 'newNotification',
              notification: {
                id: savedNotification._id,
                title: savedNotification.title,
                type: savedNotification.type
              }
            })
          );
        }
      }
    } catch (error) {
      log.error('Error publishing new notification event', error);
    }

  } catch (error) {
    log.error('Error creating notification', error);
    res.status(500).json({ error: 'お知らせの作成に失敗しました' });
  }
});

// 個別お知らせ取得
router.get('/admin/:id', adminRateLimit, authenticateToken, authenticateAdmin, async (req: AuthRequest, res: Response): Promise<void> => {
  try {
    const notification = await NotificationModel.findById(req.params.id)
      .populate('createdBy', 'name email')
      .lean();

    if (!notification) {
      res.status(404).json({ error: 'お知らせが見つかりません' });
      return;
    }

    res.json(notification);

  } catch (error) {
    log.error('Error fetching notification', error);
    res.status(500).json({ error: 'お知らせの取得に失敗しました' });
  }
});

// お知らせ更新
<<<<<<< HEAD
router.put('/admin/:id', adminRateLimit, authenticateToken, authenticateAdmin, validateObjectId('id'), async (req: AuthRequest, res: Response): Promise<void> => {
=======
router.put('/admin/:id', adminRateLimit, authenticateToken, authenticateAdmin, verifyCsrfToken, validateObjectId('id'), async (req: AuthRequest, res: Response): Promise<void> => {
>>>>>>> 4fb37bd6
  try {
    const {
      title,
      message,
      type,
      isActive,
      isPinned,
      priority,
      targetCondition,
      validFrom,
      validUntil
    } = req.body;

    const updateData: any = {
      updatedBy: req.user!._id
    };

    if (title) updateData.title = title;
    if (message) updateData.message = message;
    if (type) updateData.type = type;
    if (isActive !== undefined) updateData.isActive = isActive;
    if (isPinned !== undefined) updateData.isPinned = isPinned;
    if (priority !== undefined) updateData.priority = priority;
    if (targetCondition) updateData.targetCondition = targetCondition;
    if (validFrom) updateData.validFrom = new Date(validFrom);
    if (validUntil) updateData.validUntil = new Date(validUntil);

    const notification = await NotificationModel.findByIdAndUpdate(
      req.params.id,
      { $set: updateData },
      { new: true, runValidators: true }
    ).populate('createdBy', 'name email');

    if (!notification) {
      res.status(404).json({ error: 'お知らせが見つかりません' });
      return;
    }

    res.json(notification);

  } catch (error) {
    log.error('Error updating notification', error);
    res.status(500).json({ error: 'お知らせの更新に失敗しました' });
  }
});

// お知らせ削除
<<<<<<< HEAD
router.delete('/admin/:id', adminRateLimit, authenticateToken, authenticateAdmin, validateObjectId('id'), async (req: AuthRequest, res: Response): Promise<void> => {
=======
router.delete('/admin/:id', adminRateLimit, authenticateToken, authenticateAdmin, verifyCsrfToken, validateObjectId('id'), async (req: AuthRequest, res: Response): Promise<void> => {
>>>>>>> 4fb37bd6
  try {
    const notification = await NotificationModel.findByIdAndDelete(req.params.id);

    if (!notification) {
      res.status(404).json({ error: 'お知らせが見つかりません' });
      return;
    }

    // 関連する既読状況も削除
    await UserNotificationReadStatusModel.deleteMany({
      notificationId: new mongoose.Types.ObjectId(req.params.id)
    });

    res.json({ success: true });

  } catch (error) {
    log.error('Error deleting notification', error);
    res.status(500).json({ error: 'お知らせの削除に失敗しました' });
  }
});

// お知らせ統計取得
router.get('/admin/:id/stats', adminRateLimit, authenticateToken, authenticateAdmin, async (req: AuthRequest, res: Response): Promise<void> => {
  try {
    const notificationId = req.params.id;

    const notification = await NotificationModel.findById(notificationId);
    if (!notification) {
      res.status(404).json({ error: 'お知らせが見つかりません' });
      return;
    }

    // 既読統計を取得
    const readStats = await UserNotificationReadStatusModel.aggregate([
      { $match: { notificationId: new mongoose.Types.ObjectId(notificationId) } },
      {
        $group: {
          _id: null,
          totalViews: { $sum: { $cond: ['$isViewed', 1, 0] } },
          totalReads: { $sum: { $cond: ['$isRead', 1, 0] } }
        }
      }
    ]);

    const stats = readStats[0] || { totalViews: 0, totalReads: 0 };

    // 日別統計（過去30日）
    const thirtyDaysAgo = new Date();
    thirtyDaysAgo.setDate(thirtyDaysAgo.getDate() - 30);

    const dailyStats = await UserNotificationReadStatusModel.aggregate([
      {
        $match: {
          notificationId: new mongoose.Types.ObjectId(notificationId),
          createdAt: { $gte: thirtyDaysAgo }
        }
      },
      {
        $group: {
          _id: {
            $dateToString: { format: '%Y-%m-%d', date: '$createdAt' }
          },
          views: { $sum: { $cond: ['$isViewed', 1, 0] } },
          reads: { $sum: { $cond: ['$isRead', 1, 0] } }
        }
      },
      { $sort: { _id: 1 } }
    ]);

    const readRate = notification.totalTargetUsers > 0 
      ? (stats.totalReads / notification.totalTargetUsers) * 100 
      : 0;
    const viewRate = notification.totalTargetUsers > 0 
      ? (stats.totalViews / notification.totalTargetUsers) * 100 
      : 0;

    res.json({
      notificationId,
      totalTargetUsers: notification.totalTargetUsers,
      totalViews: stats.totalViews,
      totalReads: stats.totalReads,
      readRate,
      viewRate,
      dailyStats: dailyStats.map(stat => ({
        date: stat._id,
        views: stat.views,
        reads: stat.reads
      })),
      userSegmentStats: [] // 将来実装
    });

  } catch (error) {
    log.error('Error fetching notification stats', error);
    res.status(500).json({ error: '統計の取得に失敗しました' });
  }
});

// 管理者用通知既読マーク
<<<<<<< HEAD
router.post('/admin/:id/read', adminRateLimit, authenticateToken, authenticateAdmin, async (req: AuthRequest, res: Response): Promise<void> => {
=======
router.post('/admin/:id/read', adminRateLimit, authenticateToken, authenticateAdmin, verifyCsrfToken, async (req: AuthRequest, res: Response): Promise<void> => {
>>>>>>> 4fb37bd6
  try {
    const notificationId = req.params.id;
    const adminId = req.user?._id;

    if (!adminId) {
      res.status(401).json({ error: '管理者IDが取得できません' });
      return;
    }

    // 通知の存在確認
    const notification = await NotificationModel.findById(notificationId);
    if (!notification) {
      res.status(404).json({ error: '通知が見つかりません' });
      return;
    }

    // 既読状態を更新または作成
    await AdminNotificationReadStatusModel.findOneAndUpdate(
      { adminId, notificationId },
      { 
        isRead: true,
        readAt: new Date()
      },
      { upsert: true, new: true }
    );

    res.json({ success: true });
  } catch (error) {
    log.error('管理者通知既読マークエラー', error);
    res.status(500).json({ error: '既読状態の更新に失敗しました' });
  }
});

// 管理者用通知一括既読マーク
<<<<<<< HEAD
router.post('/admin/read-all', adminRateLimit, authenticateToken, authenticateAdmin, async (req: AuthRequest, res: Response): Promise<void> => {
=======
router.post('/admin/read-all', adminRateLimit, authenticateToken, authenticateAdmin, verifyCsrfToken, async (req: AuthRequest, res: Response): Promise<void> => {
>>>>>>> 4fb37bd6
  try {
    const adminId = req.user?._id;

    if (!adminId) {
      res.status(401).json({ error: '管理者IDが取得できません' });
      return;
    }

    // 全ての有効な通知を取得
    const activeNotifications = await NotificationModel.find({ isActive: true });
    
    // 既読状態を一括作成/更新
    const bulkOperations = activeNotifications.map(notification => ({
      updateOne: {
        filter: { adminId, notificationId: notification._id },
        update: { 
          isRead: true,
          readAt: new Date()
        },
        upsert: true
      }
    }));

    if (bulkOperations.length > 0) {
      await AdminNotificationReadStatusModel.bulkWrite(bulkOperations);
    }

    res.json({ success: true, markedCount: bulkOperations.length });
  } catch (error) {
    log.error('管理者通知一括既読マークエラー', error);
    res.status(500).json({ error: '一括既読の更新に失敗しました' });
  }
});

export default router;<|MERGE_RESOLUTION|>--- conflicted
+++ resolved
@@ -11,10 +11,7 @@
 import { createRateLimiter } from '../middleware/rateLimiter';
 import { escapeRegex } from '../utils/escapeRegex';
 import log from '../utils/logger';
-<<<<<<< HEAD
-=======
 import { verifyCsrfToken } from '../middleware/csrf';
->>>>>>> 4fb37bd6
 
 const router: Router = Router();
 
@@ -146,11 +143,7 @@
 });
 
 // お知らせ既読マーク
-<<<<<<< HEAD
-router.post('/:id/read', generalRateLimit, authenticateToken, validateObjectId('id'), async (req: AuthRequest, res: Response): Promise<void> => {
-=======
 router.post('/:id/read', generalRateLimit, authenticateToken, verifyCsrfToken, validateObjectId('id'), async (req: AuthRequest, res: Response): Promise<void> => {
->>>>>>> 4fb37bd6
   try {
     const userId = req.user!._id;
     const notificationId = req.params.id;
@@ -216,11 +209,7 @@
 });
 
 // 全お知らせ既読マーク
-<<<<<<< HEAD
-router.post('/read-all', generalRateLimit, authenticateToken, async (req: AuthRequest, res: Response): Promise<void> => {
-=======
 router.post('/read-all', generalRateLimit, authenticateToken, verifyCsrfToken, async (req: AuthRequest, res: Response): Promise<void> => {
->>>>>>> 4fb37bd6
   try {
     const userId = req.user!._id;
 
@@ -447,11 +436,7 @@
 });
 
 // お知らせ作成
-<<<<<<< HEAD
-router.post('/admin', adminRateLimit, authenticateToken, authenticateAdmin, async (req: AuthRequest, res: Response): Promise<void> => {
-=======
 router.post('/admin', adminRateLimit, authenticateToken, authenticateAdmin, verifyCsrfToken, async (req: AuthRequest, res: Response): Promise<void> => {
->>>>>>> 4fb37bd6
   try {
     const {
       title,
@@ -566,11 +551,7 @@
 });
 
 // お知らせ更新
-<<<<<<< HEAD
-router.put('/admin/:id', adminRateLimit, authenticateToken, authenticateAdmin, validateObjectId('id'), async (req: AuthRequest, res: Response): Promise<void> => {
-=======
 router.put('/admin/:id', adminRateLimit, authenticateToken, authenticateAdmin, verifyCsrfToken, validateObjectId('id'), async (req: AuthRequest, res: Response): Promise<void> => {
->>>>>>> 4fb37bd6
   try {
     const {
       title,
@@ -618,11 +599,7 @@
 });
 
 // お知らせ削除
-<<<<<<< HEAD
-router.delete('/admin/:id', adminRateLimit, authenticateToken, authenticateAdmin, validateObjectId('id'), async (req: AuthRequest, res: Response): Promise<void> => {
-=======
 router.delete('/admin/:id', adminRateLimit, authenticateToken, authenticateAdmin, verifyCsrfToken, validateObjectId('id'), async (req: AuthRequest, res: Response): Promise<void> => {
->>>>>>> 4fb37bd6
   try {
     const notification = await NotificationModel.findByIdAndDelete(req.params.id);
 
@@ -721,11 +698,7 @@
 });
 
 // 管理者用通知既読マーク
-<<<<<<< HEAD
-router.post('/admin/:id/read', adminRateLimit, authenticateToken, authenticateAdmin, async (req: AuthRequest, res: Response): Promise<void> => {
-=======
 router.post('/admin/:id/read', adminRateLimit, authenticateToken, authenticateAdmin, verifyCsrfToken, async (req: AuthRequest, res: Response): Promise<void> => {
->>>>>>> 4fb37bd6
   try {
     const notificationId = req.params.id;
     const adminId = req.user?._id;
@@ -760,11 +733,7 @@
 });
 
 // 管理者用通知一括既読マーク
-<<<<<<< HEAD
-router.post('/admin/read-all', adminRateLimit, authenticateToken, authenticateAdmin, async (req: AuthRequest, res: Response): Promise<void> => {
-=======
 router.post('/admin/read-all', adminRateLimit, authenticateToken, authenticateAdmin, verifyCsrfToken, async (req: AuthRequest, res: Response): Promise<void> => {
->>>>>>> 4fb37bd6
   try {
     const adminId = req.user?._id;
 
