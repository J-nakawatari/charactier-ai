'use client';

import { useEffect, useState, Suspense } from 'react';
import { useSearchParams, useRouter } from 'next/navigation';
import { CheckCircle, ArrowLeft, Coins } from 'lucide-react';
import { getAuthHeadersSync } from '@/utils/auth';

function PurchaseSuccessContent() {
  const searchParams = useSearchParams();
  const router = useRouter();
  const [processing, setProcessing] = useState(true);
  const [purchaseData, setPurchaseData] = useState<{
    type: 'token' | 'character';
    addedTokens?: number;
    newBalance?: number;
    characterName?: string;
    characterId?: string;
  } | null>(null);

  const sessionId = searchParams.get('session_id');

  useEffect(() => {
    if (sessionId) {
      fetchPurchaseData();
    }
    // eslint-disable-next-line react-hooks/exhaustive-deps
  }, [sessionId]);

  const fetchPurchaseData = async () => {
    try {
      console.log('🎉 決済成功ページ: Session ID', sessionId);
      
      // 最新のユーザー情報を取得
      const userResponse = await fetch('/api/v1/auth/user', {
        headers: getAuthHeadersSync()
      });
      
      if (!userResponse.ok) {
        throw new Error('ユーザー情報の取得に失敗しました');
      }
      
      const userData = await userResponse.json();
      console.log('👤 購入完了後のユーザーデータ:', userData.tokenBalance);
      
      // 購入履歴から最新の購入情報を取得
      try {
        const historyResponse = await fetch('/api/v1/user/purchase-history', {
          headers: getAuthHeadersSync()
        });
        
        if (historyResponse.ok) {
          const historyData = await historyResponse.json();
          console.log('📦 購入履歴データ:', historyData);
          
          // 最新の購入情報を取得
          if (historyData.purchases && historyData.purchases.length > 0) {
            const latestPurchase = historyData.purchases[0];
            
            // セッションIDが一致する、または1分以内の購入
            if (latestPurchase.stripeSessionId === sessionId || 
                (new Date().getTime() - new Date(latestPurchase.createdAt).getTime() < 60000)) {
              
              // キャラクター購入の場合は、キャラクター情報を取得
              if (latestPurchase.type === 'character') {
                // まずlocalStorageから情報を取得
                const savedCharacterName = localStorage.getItem('purchasingCharacterName');
                const savedCharacterId = localStorage.getItem('purchasingCharacterId');
                
                console.log('🔍 キャラクター購入情報:', {
                  savedCharacterName,
                  savedCharacterId,
                  metadataCharacterId: latestPurchase.metadata?.characterId,
                  latestPurchase
                });
                
                // metadata.characterIdまたはlocalStorageからcharacterIdを取得
                const characterId = latestPurchase.metadata?.characterId || savedCharacterId;
                
                if (characterId) {
                  try {
                    const characterResponse = await fetch(`/api/v1/characters/${characterId}`, {
                      headers: getAuthHeadersSync()
                    });
                    
                    if (characterResponse.ok) {
                      const characterData = await characterResponse.json();
                      setPurchaseData({
                        type: 'character',
                        characterId: characterId,
                        characterName: characterData.name?.ja || characterData.name?.en || characterData.name || savedCharacterName || 'キャラクター',
                        newBalance: userData.tokenBalance
                      });
                      setProcessing(false);
                      // localStorageをクリーンアップ
                      localStorage.removeItem('purchasingCharacterName');
                      localStorage.removeItem('purchasingCharacterId');
                      return;
                    }
                  } catch (error) {
                    console.error('キャラクター情報の取得に失敗:', error);
                  }
                }
                
                // APIが失敗した場合のフォールバック
                if (savedCharacterName) {
                  setPurchaseData({
                    type: 'character',
                    characterId: characterId || '',
                    characterName: savedCharacterName,
                    newBalance: userData.tokenBalance
                  });
                  localStorage.removeItem('purchasingCharacterName');
                  localStorage.removeItem('purchasingCharacterId');
                  setProcessing(false);
                  return;
                }
              }
              
              // トークン購入またはキャラクター情報取得失敗の場合
              setPurchaseData({
                type: latestPurchase.type || 'token',
                addedTokens: latestPurchase.amount || latestPurchase.tokensPurchased,
                newBalance: userData.tokenBalance,
                characterId: latestPurchase.metadata?.characterId,
                characterName: latestPurchase.details || undefined
              });
              setProcessing(false);
              return;
            }
          }
        }
      } catch (error) {
        console.log('購入履歴の取得に失敗:', error);
      }
      
      // フォールバック: 購入履歴が取得できない場合
      console.log('⚠️ 購入履歴が取得できないため、残高のみ表示');
      setPurchaseData({
        type: 'token',
        addedTokens: 0, // 購入履歴から取得できない場合は0
        newBalance: userData.tokenBalance
      });
      setProcessing(false);
      
    } catch (error) {
      console.error('購入処理エラー:', error);
      setProcessing(false);
    }
  };

  const handleBackToChat = () => {
    // ローカルストレージから保存された情報を取得
    const returnToCharacterId = localStorage.getItem('returnToCharacterId');
    const returnLocale = localStorage.getItem('returnToLocale') || 'ja';
    
    // キャラクター購入の場合、購入完了フラグを設定してデータ再取得を促す
    if (purchaseData?.type === 'character') {
      localStorage.setItem('characterPurchaseCompleted', 'true');
      localStorage.setItem('purchasedCharacterId', purchaseData.characterId || '');
<<<<<<< HEAD
=======
    } else if (purchaseData?.type === 'token') {
      // トークン購入の場合も購入完了フラグを設定
      localStorage.setItem('tokenPurchaseCompleted', 'true');
      // 購入完了イベントを発火
      window.dispatchEvent(new Event('purchaseComplete'));
>>>>>>> 90597042
    }
    
    if (purchaseData?.type === 'character' && purchaseData.characterId) {
      // キャラクター購入の場合は、購入したキャラクターのチャット画面へ
      router.push(`/${returnLocale}/characters/${purchaseData.characterId}/chat`);
    } else if (returnToCharacterId) {
      // 保存されたキャラクターIDに戻る
      localStorage.removeItem('returnToCharacterId');
      localStorage.removeItem('returnToLocale');
      router.push(`/${returnLocale}/characters/${returnToCharacterId}/chat`);
    } else {
      // フォールバック: キャラクター一覧画面
      router.push('/ja/characters');
    }
  };

  const handleBackToCharacterList = () => {
    // キャラクター一覧に戻る場合、購入完了フラグを設定
    localStorage.setItem('purchaseCompleted', 'true');
    router.push('/ja/characters');
  };

  return (
    <div className="min-h-dvh bg-gradient-to-br from-green-50 to-emerald-100 flex items-center justify-center p-4">
      <div className="bg-white rounded-xl shadow-xl max-w-md w-full p-8 text-center">
        {processing ? (
          <>
            <div className="animate-spin rounded-full h-12 w-12 border-b-2 border-green-600 mx-auto mb-4"></div>
            <h2 className="text-xl font-bold text-gray-900 mb-2">決済処理中...</h2>
            <p className="text-gray-600">
              決済の確認とトークンの付与を処理しています。
            </p>
          </>
        ) : purchaseData ? (
          <>
            <div className="w-16 h-16 bg-green-100 rounded-full flex items-center justify-center mx-auto mb-6">
              <CheckCircle className="w-8 h-8 text-green-600" />
            </div>
            
            <h2 className="text-2xl font-bold text-gray-900 mb-2">
              購入完了！
            </h2>
            
            {purchaseData.type === 'character' ? (
              <>
                <p className="text-gray-600 mb-6">
                  キャラクターの購入が完了しました。
                </p>
                
                <div className="bg-purple-50 rounded-lg p-4 mb-6">
                  <div className="flex items-center justify-center space-x-2 mb-2">
                    <span className="text-2xl">🎭</span>
                    <span className="font-semibold text-purple-800">
                      新しいキャラクター
                    </span>
                  </div>
                  <div className="text-sm text-purple-700">
                    キャラクターがアンロックされました
                  </div>
                </div>
                
                <div className="space-y-3">
                  <button
                    onClick={handleBackToChat}
                    className="w-full flex items-center justify-center space-x-2 px-6 py-3 bg-purple-600 text-white rounded-lg hover:bg-purple-700 transition-colors"
                  >
                    <ArrowLeft className="w-4 h-4" />
                    <span>キャラクターとチャットする</span>
                  </button>
                  
                  <button
                    onClick={handleBackToCharacterList}
                    className="w-full flex items-center justify-center space-x-2 px-6 py-2 bg-gray-100 text-gray-700 rounded-lg hover:bg-gray-200 transition-colors text-sm"
                  >
                    <span>キャラクター一覧に戻る</span>
                  </button>
                </div>
              </>
            ) : (
              <>
                <p className="text-gray-600 mb-6">
                  トークチケットの購入が完了しました。
                </p>
                
                <div className="bg-green-50 rounded-lg p-4 mb-6">
                  <div className="flex items-center justify-center space-x-2 mb-2">
                    <Coins className="w-5 h-5 text-green-600" />
                    <span className="font-semibold text-green-800">
                      +{purchaseData.addedTokens?.toLocaleString() || 0}枚
                    </span>
                  </div>
                  <div className="text-sm text-green-700">
                    新しい残高: {purchaseData.newBalance?.toLocaleString() || 0}枚
                  </div>
                </div>
                
                <button
                  onClick={handleBackToChat}
                  className="w-full flex items-center justify-center space-x-2 px-6 py-3 bg-purple-600 text-white rounded-lg hover:bg-purple-700 transition-colors"
                >
                  <ArrowLeft className="w-4 h-4" />
                  <span>チャットに戻る</span>
                </button>
              </>
            )}
          </>
        ) : (
          <>
            <div className="w-16 h-16 bg-red-100 rounded-full flex items-center justify-center mx-auto mb-6">
              <span className="text-2xl">❌</span>
            </div>
            <h2 className="text-2xl font-bold text-gray-900 mb-2">
              エラーが発生しました
            </h2>
            <p className="text-gray-600 mb-6">
              購入処理中にエラーが発生しました。<br />
              お手数ですが、もう一度お試しください。
            </p>
            <button
              onClick={() => router.push('/ja/characters')}
              className="w-full px-6 py-3 bg-gray-600 text-white rounded-lg hover:bg-gray-700 transition-colors"
            >
              キャラクター一覧に戻る
            </button>
          </>
        )}
      </div>
    </div>
  );
}

export default function PurchaseSuccessPage() {
  return (
    <Suspense fallback={
      <div className="min-h-dvh bg-gray-50 flex items-center justify-center p-4">
        <div className="animate-spin rounded-full h-12 w-12 border-b-2 border-purple-600"></div>
      </div>
    }>
      <PurchaseSuccessContent />
    </Suspense>
  );
}<|MERGE_RESOLUTION|>--- conflicted
+++ resolved
@@ -157,14 +157,11 @@
     if (purchaseData?.type === 'character') {
       localStorage.setItem('characterPurchaseCompleted', 'true');
       localStorage.setItem('purchasedCharacterId', purchaseData.characterId || '');
-<<<<<<< HEAD
-=======
     } else if (purchaseData?.type === 'token') {
       // トークン購入の場合も購入完了フラグを設定
       localStorage.setItem('tokenPurchaseCompleted', 'true');
       // 購入完了イベントを発火
       window.dispatchEvent(new Event('purchaseComplete'));
->>>>>>> 90597042
     }
     
     if (purchaseData?.type === 'character' && purchaseData.characterId) {
