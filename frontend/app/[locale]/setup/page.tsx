'use client';

import { useState, useEffect, useCallback, useMemo } from 'react';
import { useRouter, useParams } from 'next/navigation';
import { useTranslations } from 'next-intl';
import { Orbitron } from 'next/font/google';
import Image from 'next/image';
import { getCurrentUser, authenticatedFetch } from '../../../utils/auth';
import { API_BASE_URL } from '@/lib/api-config';
import { getPersonalityPresetLabel } from '@/lib/characterConstants';

const orbitron = Orbitron({ 
  weight: ['400', '700'], 
  subsets: ['latin'],
  display: 'swap'
});

export default function SetupPage() {
  const router = useRouter();
  const params = useParams();
  const locale = params.locale as string || 'ja';
  const t = useTranslations('setup');
  
  const [step, setStep] = useState(1); // 1: 名前入力, 2: キャラ選択
  const [name, setName] = useState('');
  const [selectedCharacter, setSelectedCharacter] = useState<string | null>(null);
  const [characters, setCharacters] = useState<any[]>([]);
  const [isLoading, setIsLoading] = useState(false);
  const [error, setError] = useState('');
  const [isMobile, setIsMobile] = useState(false);
  const [mounted, setMounted] = useState(false);

  const videoSources = useMemo(() => [
    '/video/hero-videos_01.mp4',
    '/video/hero-videos_02.mp4',
    '/video/hero-videos_03.mp4'
  ], []);

  const fallbackImages = [
    '/images/hero/hero-fallback_01.png',
    '/images/hero/hero-fallback_02.png', 
    '/images/hero/hero-fallback_03.png'
  ];

  // 認証チェック
  useEffect(() => {
    const user = getCurrentUser();
    console.log('🔍 Setup page - Current user:', user);
    console.log('🔍 Setup page - user.isSetupComplete:', user?.isSetupComplete);
    console.log('🔍 Setup page - typeof user.isSetupComplete:', typeof user?.isSetupComplete);
    
    if (!user) {
      console.log('❌ No user found, redirecting to login');
      router.push(`/${locale}/login`);
      return;
    }
    
    // セットアップ済みの場合はホームへ
    // isSetupComplete === true の場合のみセットアップ完了とみなす
    if (user.isSetupComplete === true) {
      console.log('✅ Setup complete, redirecting to characters');
      router.push(`/${locale}/characters`);
      return;
    } else {
      console.log('⚠️ Setup incomplete, staying on setup page');
      console.log('⚠️ Reason: isSetupComplete =', user.isSetupComplete);
    }
  }, [locale, router]);

  // Mobile detection
  useEffect(() => {
    setMounted(true);
    const checkMobile = () => {
      setIsMobile(window.innerWidth < 768);
    };
    
    checkMobile();
    window.addEventListener('resize', checkMobile);
    
    return () => window.removeEventListener('resize', checkMobile);
  }, []);

  // Video switching effect (desktop only)
  useEffect(() => {
    if (!mounted || isMobile) return;
    
    const video1 = document.getElementById('video1') as HTMLVideoElement;
    const video2 = document.getElementById('video2') as HTMLVideoElement;
    
    if (!video1 || !video2) return;
    
    let currentIndex = 0;
    let activeVideo = video1;
    let nextVideo = video2;
    
    activeVideo.src = videoSources[0];
    activeVideo.style.opacity = '1';
    activeVideo.style.zIndex = '1';
    activeVideo.load();
    activeVideo.play().catch(() => {});
    
    const switchVideo = () => {
      currentIndex = (currentIndex + 1) % videoSources.length;
      
      nextVideo.src = videoSources[currentIndex];
      nextVideo.style.opacity = '0';
      nextVideo.style.zIndex = '2';
      nextVideo.load();
      
      nextVideo.addEventListener('canplay', () => {
        nextVideo.play().catch(() => {});
        nextVideo.style.opacity = '1';
        activeVideo.style.opacity = '0';
        
        setTimeout(() => {
          const temp = activeVideo;
          activeVideo = nextVideo;
          nextVideo = temp;
          
          activeVideo.style.zIndex = '1';
          nextVideo.style.zIndex = '0';
        }, 2000);
      }, { once: true });
    };
    
    const interval = setInterval(switchVideo, 7000);
    
    return () => {
      clearInterval(interval);
    };
  }, [mounted, isMobile, videoSources]);

  // キャラクター取得
  const fetchCharacters = useCallback(async () => {
    try {
<<<<<<< HEAD
      const response = await authenticatedFetch(`${API_BASE_URL}/api/v1/characters?locale=${locale}`);
=======
      const response = await authenticatedFetch(`/api/v1/characters?locale=${locale}`);
>>>>>>> 6696ab8f
      
      if (response.ok) {
        const data = await response.json();
        // ベースキャラクターのみをフィルタリング（初回セットアップ用）
        const freeCharacters = (data.characters || []).filter((char: any) => 
          char.characterAccessType === 'free'
        );
        setCharacters(freeCharacters);
        console.log('✅ セットアップ用キャラクター取得:', freeCharacters.length, '個');
      } else {
        setError(t('errors.charactersFetchFailed'));
      }
    } catch (error) {
      console.error('❌ Characters fetch error:', error);
      setError(t('errors.charactersFetchFailed'));
    }
  }, [locale, t]);

  useEffect(() => {
    if (step === 2) {
      fetchCharacters();
    }
  }, [step, fetchCharacters]);

  const handleNameSubmit = async (e: React.FormEvent) => {
    e.preventDefault();
    
    if (!name.trim()) {
      setError(t('errors.nameRequired'));
      return;
    }

    setError('');
    setStep(2); // キャラ選択画面へ
  };

  const handleCharacterSelect = (characterId: string) => {
    setSelectedCharacter(characterId);
  };

  const handleSetupComplete = async () => {
    if (!selectedCharacter) {
      setError(t('errors.characterRequired'));
      return;
    }

    setIsLoading(true);
    setError('');

    try {
<<<<<<< HEAD
      const response = await authenticatedFetch(`${API_BASE_URL}/api/v1/auth/user/setup-complete`, {
=======
      const response = await authenticatedFetch(`/api/v1/auth/user/setup-complete`, {
>>>>>>> 6696ab8f
        method: 'POST',
        body: JSON.stringify({ 
          name: name.trim(), 
          selectedCharacterId: selectedCharacter 
        }),
      });

      if (response.ok) {
        const data = await response.json();
        
        // ユーザー情報をローカルストレージに更新
        localStorage.setItem('user', JSON.stringify(data.user));
        
        console.log('✅ セットアップ完了');
        router.push(`/${locale}/characters?newUser=true`);
      } else {
        const errorData = await response.json();
        setError(errorData.message || t('errors.setupFailed'));
      }
    } catch (error) {
      console.error('❌ Setup completion error:', error);
      setError(t('errors.setupFailedRetry'));
    } finally {
      setIsLoading(false);
    }
  };

  return (
    <div className="relative min-h-dvh overflow-hidden">
      {/* Background Video/Image Container */}
      <div className="absolute inset-0 w-full h-full">
        {/* Desktop: Video Background */}
        {!isMobile && (
          <>
            <video
              id="video1"
              className="absolute inset-0 w-full h-full object-cover transition-opacity duration-[2000ms] ease-in-out"
              style={{ opacity: 0, zIndex: 0 }}
              muted
              loop
              playsInline
            />
            <video
              id="video2"
              className="absolute inset-0 w-full h-full object-cover transition-opacity duration-[2000ms] ease-in-out"
              style={{ opacity: 0, zIndex: 0 }}
              muted
              loop
              playsInline
            />
          </>
        )}
        
        {/* Mobile: Static Image Background */}
        {isMobile && (
          <Image
            src={fallbackImages[0]}
            alt="Background"
            fill
            className="object-cover"
            priority
            sizes="100vw"
          />
        )}
        
        {/* Noise Overlay */}
        <div className="absolute inset-0 w-full h-full noise-overlay" />
        
        {/* Dark Overlay */}
        <div className="absolute inset-0 bg-black bg-opacity-60" />
      </div>
      
      {/* Main Content */}
      <div className="relative z-10 flex items-center justify-center min-h-dvh px-4">
        <div className="w-full max-w-md">
          {/* Setup Card */}
          <div className="bg-white bg-opacity-90 backdrop-blur-sm rounded-2xl shadow-2xl p-8">
            {step === 1 ? (
              <>
                {/* Step 1: 名前入力 */}
                <h1 
                  className={`${orbitron.className} text-center text-2xl md:text-3xl font-bold mb-4`}
                  style={{ color: '#E95295' }}
                >
                  {t('greeting')}
                </h1>
                
                <p className="text-center text-gray-600 mb-8">
                  {t('namePrompt')}
                </p>
                
                {/* Error Message */}
                {error && (
                  <div className="mb-6 p-4 bg-red-50 border border-red-200 rounded-lg">
                    <p className="text-red-700 text-sm">{error}</p>
                  </div>
                )}
                
                {/* Name Form */}
                <form onSubmit={handleNameSubmit} className="space-y-6">
                  <div>
                    <label htmlFor="name" className="block text-sm font-medium text-gray-700 mb-2">
                      {t('nameLabel')}
                    </label>
                    <input
                      id="name"
                      type="text"
                      value={name}
                      onChange={(e) => setName(e.target.value)}
                      placeholder={t('namePlaceholder')}
                      className="w-full px-4 py-3 bg-gray-100 border border-gray-300 rounded-lg outline-none text-gray-900 focus:ring-2"
                      style={{ '--tw-ring-color': '#E95295' } as React.CSSProperties}
                      autoFocus
                    />
                  </div>
                  
                  <button
                    type="submit"
                    className="w-full py-3 px-4 rounded-lg text-white font-bold text-lg transition-all duration-300 transform hover:scale-105 shadow-lg hover:shadow-xl"
                    style={{ backgroundColor: '#E95295' }}
                  >
                    {t('next')}
                  </button>
                </form>
              </>
            ) : (
              <>
                {/* Step 2: キャラ選択 */}
                <h1 
                  className="text-center text-2xl md:text-3xl font-bold mb-4"
                  style={{ color: '#E95295' }}
                >
                  {t('greeting')}, {name}{locale === 'ja' ? 'さん' : ''}!
                </h1>
                
                <p className="text-center text-gray-600 mb-8">
                  {t('characterSelection')}
                </p>
                
                {/* Error Message */}
                {error && (
                  <div className="mb-6 p-4 bg-red-50 border border-red-200 rounded-lg">
                    <p className="text-red-700 text-sm">{error}</p>
                  </div>
                )}
                
                {/* Character Selection - Card Layout */}
                <div className="mb-6 max-h-96 overflow-y-auto overflow-x-hidden">
                  <div className="grid grid-cols-1 sm:grid-cols-2 gap-4 p-1">
                    {characters.map((character) => (
                      <div
                        key={character._id}
                        onClick={() => handleCharacterSelect(character._id)}
                        className={`relative bg-white rounded-xl overflow-hidden cursor-pointer transition-all duration-300 group ${
                          selectedCharacter === character._id
                            ? 'ring-4 ring-pink-500 shadow-xl'
                            : 'shadow-md hover:shadow-lg hover:border-pink-400 border-2 border-transparent'
                        }`}
                      >
                      {/* 選択インジケーター */}
                      {selectedCharacter === character._id && (
                        <div className="absolute top-2 right-2 z-10 bg-pink-500 text-white rounded-full p-1">
                          <svg className="w-4 h-4" fill="currentColor" viewBox="0 0 20 20">
                            <path fillRule="evenodd" d="M16.707 5.293a1 1 0 010 1.414l-8 8a1 1 0 01-1.414 0l-4-4a1 1 0 011.414-1.414L8 12.586l7.293-7.293a1 1 0 011.414 0z" clipRule="evenodd" />
                          </svg>
                        </div>
                      )}
                      
                      {/* キャラクター画像 */}
                      <div className="aspect-square w-full bg-gradient-to-br from-pink-100 to-purple-100 overflow-hidden">
                        {character.imageCharacterSelect ? (
                          <Image
                            src={character.imageCharacterSelect}
                            alt={character.name[locale] || character.name.ja || 'Character image'}
                            width={200}
                            height={200}
                            className="w-full h-full object-cover"
                          />
                        ) : (
                          <div className="w-full h-full flex items-center justify-center text-6xl font-bold text-pink-400">
                            {(character.name[locale] || character.name.ja)?.charAt(0) || '?'}
                          </div>
                        )}
                      </div>
                      
                      {/* キャラクター情報 */}
                      <div className="p-4">
                        <h3 className="font-bold text-lg text-gray-900 mb-1">
                          {character.name[locale] || character.name.ja}
                        </h3>
                        <p className="text-sm text-pink-600 font-medium">
                          {getPersonalityPresetLabel(character.personalityPreset, locale as 'ja' | 'en')}
                        </p>
                        {character.description && (
                          <p className="text-xs text-gray-500 mt-2 line-clamp-2">
                            {character.description[locale] || character.description.ja}
                          </p>
                        )}
                      </div>
                      </div>
                    ))}
                  </div>
                </div>
                
                <button
                  onClick={handleSetupComplete}
                  disabled={!selectedCharacter || isLoading}
                  className="w-full py-3 px-4 rounded-lg text-white font-bold text-lg transition-all duration-300 transform hover:scale-105 shadow-lg hover:shadow-xl disabled:opacity-50 disabled:cursor-not-allowed disabled:hover:scale-100"
                  style={{ backgroundColor: '#E95295' }}
                >
                  {isLoading ? (
                    <div className="flex items-center justify-center">
                      <div className="animate-spin rounded-full h-5 w-5 border-b-2 border-white mr-2"></div>
                      {t('settingUp')}
                    </div>
                  ) : (
                    t('startChat')
                  )}
                </button>
              </>
            )}
          </div>
        </div>
      </div>
    </div>
  );
}<|MERGE_RESOLUTION|>--- conflicted
+++ resolved
@@ -133,11 +133,7 @@
   // キャラクター取得
   const fetchCharacters = useCallback(async () => {
     try {
-<<<<<<< HEAD
-      const response = await authenticatedFetch(`${API_BASE_URL}/api/v1/characters?locale=${locale}`);
-=======
       const response = await authenticatedFetch(`/api/v1/characters?locale=${locale}`);
->>>>>>> 6696ab8f
       
       if (response.ok) {
         const data = await response.json();
@@ -188,11 +184,7 @@
     setError('');
 
     try {
-<<<<<<< HEAD
-      const response = await authenticatedFetch(`${API_BASE_URL}/api/v1/auth/user/setup-complete`, {
-=======
       const response = await authenticatedFetch(`/api/v1/auth/user/setup-complete`, {
->>>>>>> 6696ab8f
         method: 'POST',
         body: JSON.stringify({ 
           name: name.trim(), 
