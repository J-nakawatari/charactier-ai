'use client';

import React, { useState, useCallback, memo } from 'react';
import { Send } from 'lucide-react';
import { useTranslations } from 'next-intl';

interface ChatInputProps {
  characterName: string;
  themeColor: string;
  lastMessageCost: number;
  isLoading: boolean;
  onSendMessage: (message: string) => void;
  onTyping?: () => void;
  onStopTyping?: () => void;
<<<<<<< HEAD
=======
  moodButtonClass?: string;
>>>>>>> 90597042
}

export const ChatInput = memo(function ChatInput({
  characterName,
  themeColor,
  lastMessageCost,
  isLoading,
  onSendMessage,
  onTyping,
<<<<<<< HEAD
  onStopTyping
=======
  onStopTyping,
  moodButtonClass
>>>>>>> 90597042
}: ChatInputProps) {
  const t = useTranslations('chatLayout');
  const [inputMessage, setInputMessage] = useState('');
  
  const handleSendMessage = useCallback(() => {
    if (!inputMessage.trim() || isLoading) return;
    
    const messageToSend = inputMessage.trim();
    setInputMessage('');
    onStopTyping?.();
    onSendMessage(messageToSend);
  }, [inputMessage, isLoading, onSendMessage, onStopTyping]);
  
  const handleKeyPress = useCallback((e: React.KeyboardEvent) => {
    if (e.key === 'Enter' && !e.shiftKey) {
      e.preventDefault();
      handleSendMessage();
    }
  }, [handleSendMessage]);
  
  const handleInputChange = useCallback((e: React.ChangeEvent<HTMLTextAreaElement>) => {
    setInputMessage(e.target.value);
    if (e.target.value.trim()) {
      onTyping?.();
    } else {
      onStopTyping?.();
    }
  }, [onTyping, onStopTyping]);
  
  return (
    <div className="max-w-4xl mx-auto">
      <div className="flex items-start space-x-2 sm:space-x-3">
        <div className="flex-1 relative">
          <textarea
            value={inputMessage}
            onChange={handleInputChange}
            onKeyPress={handleKeyPress}
            placeholder={t('messagePlaceholder', { characterName })}
            className="w-full resize-none rounded-lg border border-gray-300 px-4 py-3 pr-12 focus:outline-none focus:ring-2 focus:ring-purple-500 bg-white text-gray-900 placeholder-gray-500 text-base min-h-[52px]"
            rows={1}
            style={{ maxHeight: '80px' }}
          />
          <div className="absolute bottom-2 right-2 text-xs text-gray-500">
            {t('cost', { cost: lastMessageCost })}
          </div>
        </div>
        
        <button
          onClick={handleSendMessage}
          disabled={!inputMessage.trim() || isLoading}
<<<<<<< HEAD
          className="px-4 text-white rounded-lg hover:opacity-90 disabled:opacity-50 disabled:cursor-not-allowed transition-colors shadow-lg min-h-[52px]"
          style={{ backgroundColor: themeColor }}
=======
          className={`px-4 text-white rounded-lg disabled:opacity-50 disabled:cursor-not-allowed transition-colors shadow-lg min-h-[52px] ${moodButtonClass || 'bg-purple-600 hover:bg-purple-700'}`}
>>>>>>> 90597042
        >
          {isLoading ? (
            <div className="animate-spin rounded-full h-4 w-4 sm:h-5 sm:w-5 border-b-2 border-white"></div>
          ) : (
            <Send className="w-4 h-4 sm:w-5 sm:h-5" />
          )}
        </button>
      </div>
      
      <span className="hidden sm:block text-center text-xs text-gray-400 m-0" style={{ lineHeight: 0, marginTop: '4px' }}>
        {t('shiftEnterHint')}
      </span>
    </div>
  );
});<|MERGE_RESOLUTION|>--- conflicted
+++ resolved
@@ -12,10 +12,7 @@
   onSendMessage: (message: string) => void;
   onTyping?: () => void;
   onStopTyping?: () => void;
-<<<<<<< HEAD
-=======
   moodButtonClass?: string;
->>>>>>> 90597042
 }
 
 export const ChatInput = memo(function ChatInput({
@@ -25,12 +22,8 @@
   isLoading,
   onSendMessage,
   onTyping,
-<<<<<<< HEAD
-  onStopTyping
-=======
   onStopTyping,
   moodButtonClass
->>>>>>> 90597042
 }: ChatInputProps) {
   const t = useTranslations('chatLayout');
   const [inputMessage, setInputMessage] = useState('');
@@ -81,12 +74,7 @@
         <button
           onClick={handleSendMessage}
           disabled={!inputMessage.trim() || isLoading}
-<<<<<<< HEAD
-          className="px-4 text-white rounded-lg hover:opacity-90 disabled:opacity-50 disabled:cursor-not-allowed transition-colors shadow-lg min-h-[52px]"
-          style={{ backgroundColor: themeColor }}
-=======
           className={`px-4 text-white rounded-lg disabled:opacity-50 disabled:cursor-not-allowed transition-colors shadow-lg min-h-[52px] ${moodButtonClass || 'bg-purple-600 hover:bg-purple-700'}`}
->>>>>>> 90597042
         >
           {isLoading ? (
             <div className="animate-spin rounded-full h-4 w-4 sm:h-5 sm:w-5 border-b-2 border-white"></div>
