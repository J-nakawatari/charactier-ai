'use client';

import { useEffect, useRef, useState, useCallback, memo } from 'react';
import Image from 'next/image';
import { MessageItem } from './MessageItem';
import { Loader2, ChevronUp } from 'lucide-react';
import { Message } from '@/types/common';
import { useTranslations } from 'next-intl';

// ChatLayout向けの文字列ベースCharacter型
interface Character {
  _id: string;
  name: string; // すでに多言語処理済み文字列
  description: string; // すでに多言語処理済み文字列
  // 🖼️ 画像フィールド（ChatLayoutと一致）
  imageCharacterSelect?: string;
  imageDashboard?: string;
  imageChatBackground?: string;
  imageChatAvatar?: string;
  // 🎭 その他のフィールド
<<<<<<< HEAD
  currentMood: 'happy' | 'sad' | 'angry' | 'shy' | 'excited';
=======
  currentMood: 'happy' | 'sad' | 'angry' | 'shy' | 'excited' | 'neutral' | 'melancholic';
>>>>>>> 90597042
  themeColor: string;
}

interface MessageListProps {
  messages: Message[];
  character: Character;
  isLoading: boolean;
  onLoadMore?: () => Promise<void>;
  hasMore?: boolean;
  isLoadingMore?: boolean;
  showAdvanced?: boolean; // 高度情報表示フラグ
  affinityLevel?: number; // 親密度レベル（ムード情報のため）
}

export const MessageList = memo(function MessageList({ 
  messages, 
  character, 
  isLoading, 
  onLoadMore, 
  hasMore = false, 
  isLoadingMore = false,
  showAdvanced = false,
  affinityLevel = 0
}: MessageListProps) {
  const t = useTranslations('chat');
  const [isNearTop, setIsNearTop] = useState(false);
  const [showScrollTop, setShowScrollTop] = useState(false);
  const scrollRef = useRef<HTMLDivElement>(null);
  const lastScrollTop = useRef<number>(0);
  const shouldAutoScroll = useRef<boolean>(true);

  // スクロールイベントハンドラー
  const handleScroll = useCallback((e: React.UIEvent<HTMLDivElement>) => {
    const element = e.currentTarget;
    const scrollTop = element.scrollTop;
    const scrollHeight = element.scrollHeight;
    const clientHeight = element.clientHeight;

    // 上部に近いかどうかをチェック（過去のメッセージ読み込み用）
    const nearTop = scrollTop < 500;
    setIsNearTop(nearTop);

    // 上部にスクロールした時に過去のメッセージを読み込み
    if (nearTop && hasMore && !isLoadingMore && onLoadMore) {
      onLoadMore();
    }

    // スクロールトップボタンの表示判定
    const showButton = scrollTop > 1000;
    setShowScrollTop(showButton);

    // 自動スクロールの判定（下部付近でのみ自動スクロール）
    const isAtBottom = scrollTop + clientHeight >= scrollHeight - 100;
    shouldAutoScroll.current = isAtBottom;

    lastScrollTop.current = scrollTop;
  }, [hasMore, isLoadingMore, onLoadMore]);

  // 新しいメッセージが追加された時の自動スクロール
  useEffect(() => {
    if (scrollRef.current && shouldAutoScroll.current) {
      scrollRef.current.scrollTop = scrollRef.current.scrollHeight;
    }
  }, [messages, isLoading]);

  // スクロールトップファンクション
  const scrollToTop = useCallback(() => {
    if (scrollRef.current) {
      scrollRef.current.scrollTo({ top: 0, behavior: 'smooth' });
    }
  }, []);

  // 最新メッセージにスクロール
  const scrollToBottom = useCallback(() => {
    if (scrollRef.current) {
      scrollRef.current.scrollTop = scrollRef.current.scrollHeight;
    }
  }, []);

  // ユーザーメッセージの数をカウント
  const userMessageCount = messages.filter(msg => msg.role === 'user').length;
  const shouldShowWelcome = userMessageCount === 0;


  return (
    <div className="relative h-full">
      <div 
        ref={scrollRef}
        onScroll={handleScroll}
        className="h-full overflow-y-auto scrollbar-thin scrollbar-thumb-gray-300 scrollbar-track-transparent relative z-20"
      >
        {/* 過去のメッセージ読み込みインジケーター */}
        {isLoadingMore && (
          <div className="flex justify-center py-4">
            <div className="flex items-center space-x-2 text-gray-500 text-sm bg-white/70 backdrop-blur-sm rounded-full px-4 py-2 shadow-sm">
              <Loader2 className="w-4 h-4 animate-spin" />
              <span>{t('loadingPastMessages')}</span>
            </div>
          </div>
        )}
        
        <div className="max-w-4xl mx-auto px-4 py-6 space-y-6">
        {shouldShowWelcome && (
          <div className="text-center py-12 bg-white/85 backdrop-blur-sm rounded-2xl mx-auto max-w-md shadow-lg border border-white/50 relative z-30">
            <div className="w-20 h-20 mx-auto mb-4 rounded-full overflow-hidden border-4 border-white shadow-lg">
              <Image 
                src={character.imageChatAvatar || '/images/default-character.png'} 
                alt={character.name}
                width={80}
                height={80}
                className="w-full h-full object-cover"
              />
            </div>
            <h3 className="text-lg font-semibold text-gray-800 mb-2">
              {t('startConversation', { characterName: character.name })}
            </h3>
            <p className="text-gray-600 text-sm">
              {character.description}
            </p>
          </div>
        )}

        {messages.map((message) => (
          <MessageItem 
            key={message.id}
            message={message}
            character={character}
            showAdvanced={showAdvanced}
            affinityLevel={affinityLevel}
          />
        ))}

        {isLoading && (
          <div className="flex items-start space-x-2 sm:space-x-3">
            <div className="w-8 h-8 sm:w-10 sm:h-10 rounded-full overflow-hidden border-2 border-white shadow-sm flex-shrink-0">
              <Image 
                src={character.imageChatAvatar || '/images/default-character.png'} 
                alt={character.name}
                width={40}
                height={40}
                className="w-full h-full object-cover"
              />
            </div>
            <div className="flex-1">
              <div 
                className="inline-block bg-white/70 backdrop-blur-md rounded-2xl rounded-tl-sm px-3 sm:px-4 py-2 sm:py-3 shadow-sm border border-gray-200/30"
                style={{ borderLeftColor: character.themeColor }}
              >
                <div className="flex items-center space-x-1">
                  <div className="w-2 h-2 bg-gray-400 rounded-full animate-bounce"></div>
                  <div className="w-2 h-2 bg-gray-400 rounded-full animate-bounce" style={{ animationDelay: '0.1s' }}></div>
                  <div className="w-2 h-2 bg-gray-400 rounded-full animate-bounce" style={{ animationDelay: '0.2s' }}></div>
                </div>
              </div>
            </div>
          </div>
        )}
        </div>
      </div>
      
      {/* スクロールトップボタン */}
      {showScrollTop && (
        <button
          onClick={scrollToTop}
          className="absolute top-4 right-4 z-30 bg-white/90 backdrop-blur-sm border border-gray-200 rounded-full p-2 shadow-lg hover:bg-white hover:shadow-xl transition-all duration-200"
          aria-label={t('scrollToTop')}
        >
          <ChevronUp className="w-5 h-5 text-gray-600" />
        </button>
      )}
    </div>
  );
});<|MERGE_RESOLUTION|>--- conflicted
+++ resolved
@@ -18,11 +18,7 @@
   imageChatBackground?: string;
   imageChatAvatar?: string;
   // 🎭 その他のフィールド
-<<<<<<< HEAD
-  currentMood: 'happy' | 'sad' | 'angry' | 'shy' | 'excited';
-=======
   currentMood: 'happy' | 'sad' | 'angry' | 'shy' | 'excited' | 'neutral' | 'melancholic';
->>>>>>> 90597042
   themeColor: string;
 }
 
