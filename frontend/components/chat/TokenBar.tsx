'use client';

import { useEffect, useState, useCallback, useRef } from 'react';
import { Coins, AlertTriangle, Plus, Info } from 'lucide-react';
import { useTranslations } from 'next-intl';
import { getAuthHeadersSync, getCurrentUser } from '@/utils/auth';

interface TokenBarProps {
  lastMessageCost: number;
  onPurchaseClick?: () => void;
  onTokenUpdate?: (newTokens: number) => void;
}

export function TokenBar({ lastMessageCost, onPurchaseClick, onTokenUpdate }: TokenBarProps) {
  const t = useTranslations('tokens');
  const [currentTokens, setCurrentTokens] = useState<number | null>(0);
  const [showTooltip, setShowTooltip] = useState(false);
  const refreshTokenBalanceRef = useRef<() => Promise<void>>();
  const isRefreshingRef = useRef(false);
  const errorCountRef = useRef(0);
  const lastErrorTimeRef = useRef<number>(0);

  // トークン残高の手動更新
  const refreshTokenBalance = useCallback(async () => {
    if (isRefreshingRef.current) return;
    
    // エラーが5回以上の場合はリトライを停止
    if (errorCountRef.current >= 5) return;
    
    // 最後のエラーから5分経過していない場合はスキップ
    const now = Date.now();
    if (lastErrorTimeRef.current && now - lastErrorTimeRef.current < 300000) return;
    
    try {
      isRefreshingRef.current = true;
      // APIを再度有効化
<<<<<<< HEAD
      const response = await fetch('/api/v1/user/profile');
=======
      const response = await fetch('/api/v1/user/profile', {
        headers: getAuthHeadersSync()
      });
>>>>>>> 90597042
      if (response.ok) {
        const data = await response.json();
        // Handle different API response structures
        const newTokens = data.user?.tokenBalance || data.userState?.tokenBalance || data.tokenBalance || 0;
        console.log('TokenBar - API response:', { data, newTokens });
        setCurrentTokens(newTokens);
        onTokenUpdate?.(newTokens);
        errorCountRef.current = 0; // 成功したらエラーカウントをリセット
        lastErrorTimeRef.current = 0; // エラー時刻もリセット
      } else {
        // エラー時はlocalStorageから取得
        const userStr = localStorage.getItem('user');
        if (userStr) {
          const userData = JSON.parse(userStr);
          const newTokens = userData.tokenBalance || 0;
          setCurrentTokens(newTokens);
          onTokenUpdate?.(newTokens);
        }
      }
    } catch (error) {
      console.error('Token balance refresh failed:', error);
      errorCountRef.current += 1;
      lastErrorTimeRef.current = now;
    } finally {
      isRefreshingRef.current = false;
    }
  }, [onTokenUpdate]);

  // ref＆最新の関数を保持
  refreshTokenBalanceRef.current = refreshTokenBalance;

  // 初期ロード時に実際の残高を取得
  useEffect(() => {
    refreshTokenBalance();
  }, [refreshTokenBalance]); // 初回マウント時に実行
  
  // ページのフォーカス時に自動更新
  useEffect(() => {
<<<<<<< HEAD
    // 購入完了イベントがあるため、フォーカスイベントは不要
    
=======
>>>>>>> 90597042
    const intervalHandler = () => {
      if (refreshTokenBalanceRef.current) {
        refreshTokenBalanceRef.current();
      }
    };
    
<<<<<<< HEAD
    // フォーカス/表示イベントを削除（過剰なAPI呼び出しを防ぐ）
    
    // 定期的な更新（180秒間隔に延長してサーバー負荷を軽減）
    const interval = setInterval(intervalHandler, 180000);
    
    return () => {
      // イベントリスナーを削除
=======
    // ページがフォーカスされた時（購入完了ページから戻ってきた時など）
    const handleFocus = () => {
      if (refreshTokenBalanceRef.current) {
        console.log('TokenBar: Page focused, refreshing token balance');
        refreshTokenBalanceRef.current();
      }
    };
    
    // 購入完了イベント
    const handlePurchaseComplete = () => {
      if (refreshTokenBalanceRef.current) {
        console.log('TokenBar: Purchase complete event, refreshing token balance');
        refreshTokenBalanceRef.current();
      }
    };
    
    window.addEventListener('focus', handleFocus);
    window.addEventListener('purchaseComplete', handlePurchaseComplete);
    
    // 定期的な更新（60秒間隔）
    const interval = setInterval(intervalHandler, 60000);
    
    return () => {
      window.removeEventListener('focus', handleFocus);
      window.removeEventListener('purchaseComplete', handlePurchaseComplete);
>>>>>>> 90597042
      clearInterval(interval);
    };
  }, []); // 依存関係を空にして無限ループを防止, 関数はrefで参照
  
  const isLowBalance = currentTokens !== null && currentTokens < 500;
  const isCriticalBalance = currentTokens !== null && currentTokens < 200;
  const isZeroBalance = currentTokens !== null && currentTokens === 0;
  
  // トークンが0の場合、自動的に購入を促す
  useEffect(() => {
    if (isZeroBalance && !isRefreshingRef.current) {
      // 3秒後に購入モーダルを表示
      const timer = setTimeout(() => {
        const event = new CustomEvent('showTokenPurchaseModal', {
          detail: { reason: 'zero_balance' }
        });
        window.dispatchEvent(event);
      }, 3000);
      
      return () => clearTimeout(timer);
    }
  }, [isZeroBalance]);
  
  // ローディング中の処理
  if (currentTokens === null) {
    return (
      <div className="flex items-center space-x-4">
        <div className="flex items-center space-x-2 px-3 py-2 rounded-lg bg-gray-50 border border-gray-200">
          <Coins className="w-4 h-4 text-gray-400 animate-pulse" />
          <div className="text-sm text-gray-500">{t('loading')}</div>
        </div>
      </div>
    );
  }
  
  // 最後のメッセージコストが0の場合は平均的なコスト(100トークン)を使用
  const estimatedMessageCost = lastMessageCost > 0 ? lastMessageCost : 100;
  const remainingMessages = Math.floor(currentTokens / estimatedMessageCost);
  
  // デバッグ用ログ (開発環境のみ)
  if (process.env.NODE_ENV === 'development') {
    console.log('TokenBar Debug:', {
      currentTokens,
      lastMessageCost,
      estimatedMessageCost,
      remainingMessages,
      calculation: `${currentTokens} / ${estimatedMessageCost} = ${remainingMessages}`
    });
  }

  return (
    <div className="flex items-center space-x-2 sm:space-x-4">
      {/* トークン残量表示 */}
      <div className={`flex items-center space-x-1 sm:space-x-2 p-[0.7rem] rounded-lg ${
        isZeroBalance
          ? 'bg-red-100 border border-red-300 animate-pulse'
          : isCriticalBalance 
            ? 'bg-red-50 border border-red-200' 
            : isLowBalance 
              ? 'bg-yellow-50 border border-yellow-200'
              : 'bg-white border border-gray-200'
      }`}>
        <Coins className={`w-3 sm:w-4 h-3 sm:h-4 ${
          isZeroBalance
            ? 'text-red-600 animate-pulse'
            : isCriticalBalance 
              ? 'text-red-500' 
              : isLowBalance 
                ? 'text-yellow-500'
                : 'text-purple-500'
        }`} />
        
        <div className="text-right relative">
          <div className={`text-xs sm:text-sm font-semibold ${
            isCriticalBalance 
              ? 'text-red-700' 
              : isLowBalance 
                ? 'text-yellow-700'
                : 'text-gray-700'
          }`}>
            <span>
              {currentTokens.toLocaleString()}{t('tokenUnit')}
            </span>
            <span className="hidden sm:inline">
              {isZeroBalance 
                ? t('noTokensLeft') 
                : t('remainingMessages', { count: remainingMessages })}
            </span>
          </div>
        </div>
        
        {/* 情報アイコンとツールチップ - デスクトップのみ表示 */}
        <div className="relative hidden sm:block">
          <button
            className="p-1 hover:bg-gray-100 rounded-full transition-colors"
            onMouseEnter={() => setShowTooltip(true)}
            onMouseLeave={() => setShowTooltip(false)}
            onClick={() => setShowTooltip(!showTooltip)}
          >
            <Info className="w-4 h-4 text-gray-400" />
          </button>
          
          {showTooltip && (
            <div className="absolute left-full ml-2 top-1/2 -translate-y-1/2 w-64 bg-gray-900 text-white text-xs rounded-lg p-3 shadow-lg z-50">
              <div className="mb-2 font-semibold">トークン消費の仕組み</div>
              <div className="space-y-1 text-gray-300">
                <p>• 1メッセージ = 約{estimatedMessageCost}トークン</p>
                <p>• キャラクターの設定や会話履歴により変動</p>
                <p>• 長い会話ほど多くのトークンを消費</p>
                {lastMessageCost > 0 && (
                  <p className="mt-2 pt-2 border-t border-gray-700">
                    前回の消費: {lastMessageCost}トークン
                  </p>
                )}
              </div>
              <div className="absolute top-1/2 -left-2 -translate-y-1/2 w-0 h-0 
                border-t-[6px] border-t-transparent
                border-b-[6px] border-b-transparent
                border-r-[6px] border-r-gray-900">
              </div>
            </div>
          )}
        </div>
      </div>

      {/* 警告アイコン（残量少ない時） - デスクトップのみ表示 */}
      {isLowBalance && (
        <div className="hidden sm:flex items-center">
          <AlertTriangle className={`w-5 h-5 ${
            isCriticalBalance ? 'text-red-500 animate-pulse' : 'text-yellow-500'
          }`} />
        </div>
      )}

      {/* チャージボタン */}
      <button 
<<<<<<< HEAD
        className={`flex items-center space-x-1 sm:space-x-2 p-[0.7rem] rounded-lg text-sm font-medium transition-colors ${
          isCriticalBalance
            ? 'bg-red-600 text-white hover:bg-red-700'
            : isLowBalance
              ? 'bg-yellow-600 text-white hover:bg-yellow-700'
              : 'bg-purple-600 text-white hover:bg-purple-700'
=======
        className={`flex items-center space-x-1 sm:space-x-2 p-[0.7rem] rounded-lg text-sm font-medium text-white transition-colors ${
          isCriticalBalance
            ? 'bg-red-600 hover:bg-red-700'
            : isLowBalance
              ? 'bg-yellow-600 hover:bg-yellow-700'
              : 'bg-purple-600 hover:bg-purple-700'
>>>>>>> 90597042
        }`}
        onClick={() => {
          onPurchaseClick?.();
        }}
      >
        <Plus className="w-3 sm:w-4 h-3 sm:h-4" />
        <span className="text-xs sm:text-sm">{t('purchase')}</span>
      </button>

    </div>
  );
}<|MERGE_RESOLUTION|>--- conflicted
+++ resolved
@@ -34,13 +34,9 @@
     try {
       isRefreshingRef.current = true;
       // APIを再度有効化
-<<<<<<< HEAD
-      const response = await fetch('/api/v1/user/profile');
-=======
       const response = await fetch('/api/v1/user/profile', {
         headers: getAuthHeadersSync()
       });
->>>>>>> 90597042
       if (response.ok) {
         const data = await response.json();
         // Handle different API response structures
@@ -79,26 +75,12 @@
   
   // ページのフォーカス時に自動更新
   useEffect(() => {
-<<<<<<< HEAD
-    // 購入完了イベントがあるため、フォーカスイベントは不要
-    
-=======
->>>>>>> 90597042
     const intervalHandler = () => {
       if (refreshTokenBalanceRef.current) {
         refreshTokenBalanceRef.current();
       }
     };
     
-<<<<<<< HEAD
-    // フォーカス/表示イベントを削除（過剰なAPI呼び出しを防ぐ）
-    
-    // 定期的な更新（180秒間隔に延長してサーバー負荷を軽減）
-    const interval = setInterval(intervalHandler, 180000);
-    
-    return () => {
-      // イベントリスナーを削除
-=======
     // ページがフォーカスされた時（購入完了ページから戻ってきた時など）
     const handleFocus = () => {
       if (refreshTokenBalanceRef.current) {
@@ -124,7 +106,6 @@
     return () => {
       window.removeEventListener('focus', handleFocus);
       window.removeEventListener('purchaseComplete', handlePurchaseComplete);
->>>>>>> 90597042
       clearInterval(interval);
     };
   }, []); // 依存関係を空にして無限ループを防止, 関数はrefで参照
@@ -261,21 +242,12 @@
 
       {/* チャージボタン */}
       <button 
-<<<<<<< HEAD
-        className={`flex items-center space-x-1 sm:space-x-2 p-[0.7rem] rounded-lg text-sm font-medium transition-colors ${
-          isCriticalBalance
-            ? 'bg-red-600 text-white hover:bg-red-700'
-            : isLowBalance
-              ? 'bg-yellow-600 text-white hover:bg-yellow-700'
-              : 'bg-purple-600 text-white hover:bg-purple-700'
-=======
         className={`flex items-center space-x-1 sm:space-x-2 p-[0.7rem] rounded-lg text-sm font-medium text-white transition-colors ${
           isCriticalBalance
             ? 'bg-red-600 hover:bg-red-700'
             : isLowBalance
               ? 'bg-yellow-600 hover:bg-yellow-700'
               : 'bg-purple-600 hover:bg-purple-700'
->>>>>>> 90597042
         }`}
         onClick={() => {
           onPurchaseClick?.();
