--- conflicted
+++ resolved
@@ -63,12 +63,7 @@
     // all requests that have a locale prefix  
     '/(ja|en)/:path*',
 
-<<<<<<< HEAD
-    // Enable redirects that add missing locales, but exclude API routes and admin routes
-    '/((?!_next|_vercel|api|admin|.*\\..*).*)'
-=======
     // Enable redirects that add missing locales, but exclude API routes, admin routes, and webhook
     '/((?!_next|_vercel|api|admin|webhook|.*\\..*).*)'
->>>>>>> 6696ab8f
   ]
 };