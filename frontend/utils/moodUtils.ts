'use client';

import { 
  Smile,
  Frown,
  Angry,
  Zap,
  Heart,
  Meh
} from 'lucide-react';

// ムードアイコン取得（統一）
export const getMoodIcon = (mood: string) => {
  switch (mood) {
    case 'happy':
      return Smile;
    case 'sad':
      return Frown;
    case 'angry':
      return Angry;
    case 'excited':
      return Zap;
    case 'shy':
      return Heart;
    default:
      return Meh;
  }
};

// ムードアイコンの色取得（統一）
export const getMoodIconColor = (mood: string) => {
  switch (mood) {
    case 'happy':
      return 'text-yellow-500';
    case 'sad':
      return 'text-blue-500';
    case 'angry':
      return 'text-red-500';
    case 'excited':
      return 'text-orange-500';
    case 'shy':
      return 'text-pink-500';
    default:
      return 'text-gray-500';
  }
};

// ムードラベル取得（i18n対応）
export const getMoodLabel = (mood: string, t?: (key: string) => string) => {
  // i18n関数が提供されている場合は国際化対応
  if (t) {
    return t(mood) || t('unknown');
  }
  
  // フォールバック: デフォルトラベル（多言語対応以前の互換性のため）
  const moodLabels = {
    happy: 'happy',
    sad: 'sad', 
    angry: 'angry',
    excited: 'excited',
    melancholic: 'melancholic',
    shy: 'shy',
    neutral: 'neutral'
  };
  return moodLabels[mood as keyof typeof moodLabels] || 'unknown';
};

// 感情に基づく背景グラデーション取得
export const getMoodBackgroundGradient = (mood: string) => {
  const gradients = {
    excited: {
      background: 'linear-gradient(135deg, #fef3c7, #fed7aa, #fecaca)', // 暖かいオレンジ～ピンク
      overlay: 'bg-orange-500/5'
    },
    melancholic: {
      background: 'linear-gradient(135deg, #e0e7ff, #c7d2fe, #a5b4fc)', // 冷たい青系
      overlay: 'bg-blue-500/5'
    },
    happy: {
      background: 'linear-gradient(135deg, #ecfdf5, #d1fae5, #a7f3d0)', // 明るい緑系
      overlay: 'bg-green-500/5'
    },
    sad: {
      background: 'linear-gradient(135deg, #f3f4f6, #e5e7eb, #d1d5db)', // 落ち着いたグレー
      overlay: 'bg-gray-500/5'
    },
    angry: {
      background: 'linear-gradient(135deg, #fee2e2, #fecaca, #fca5a5)', // 情熱的な赤系
      overlay: 'bg-red-500/5'
    },
    neutral: {
      background: 'linear-gradient(to bottom right, #faf5ff, #f3e8ff, #ddd6fe)', // デフォルト紫系
      overlay: 'bg-purple-500/5'
    }
  };
  
  return gradients[mood as keyof typeof gradients] || gradients.neutral;
};

// 感情に基づくアクセントカラー取得
export const getMoodAccentColor = (mood: string) => {
  const colors = {
    excited: '#f59e0b',
    melancholic: '#3b82f6', 
    happy: '#10b981',
    sad: '#6b7280',
    angry: '#dc2626',
    neutral: '#8b5cf6'
  };
  
  return colors[mood as keyof typeof colors] || colors.neutral;
<<<<<<< HEAD
=======
};

// 感情に基づくUIカラー取得（ヘッダー、親密度バー、入力エリア用）
export const getMoodUIColors = (mood: string) => {
  const colors = {
    excited: {
      background: 'bg-orange-50/90',
      border: 'border-orange-200/50',
      accent: 'text-orange-600',
      button: 'bg-orange-600 text-white hover:bg-orange-700',
      progressBar: 'bg-orange-600'
    },
    melancholic: {
      background: 'bg-blue-50/90',
      border: 'border-blue-200/50',
      accent: 'text-blue-600',
      button: 'bg-blue-600 text-white hover:bg-blue-700',
      progressBar: 'bg-blue-600'
    },
    happy: {
      background: 'bg-green-50/90',
      border: 'border-green-200/50',
      accent: 'text-green-600',
      button: 'bg-green-600 text-white hover:bg-green-700',
      progressBar: 'bg-green-600'
    },
    sad: {
      background: 'bg-gray-50/90',
      border: 'border-gray-200/50',
      accent: 'text-gray-600',
      button: 'bg-gray-600 text-white hover:bg-gray-700',
      progressBar: 'bg-gray-600'
    },
    angry: {
      background: 'bg-red-50/90',
      border: 'border-red-200/50',
      accent: 'text-red-600',
      button: 'bg-red-600 text-white hover:bg-red-700',
      progressBar: 'bg-red-600'
    },
    neutral: {
      background: 'bg-purple-50/90',
      border: 'border-purple-200/50',
      accent: 'text-purple-600',
      button: 'bg-purple-600 text-white hover:bg-purple-700',
      progressBar: 'bg-purple-600'
    },
    shy: {
      background: 'bg-pink-50/90',
      border: 'border-pink-200/50',
      accent: 'text-pink-600',
      button: 'bg-pink-600 text-white hover:bg-pink-700',
      progressBar: 'bg-pink-600'
    }
  };
  
  return colors[mood as keyof typeof colors] || colors.neutral;
>>>>>>> 90597042
};<|MERGE_RESOLUTION|>--- conflicted
+++ resolved
@@ -109,8 +109,6 @@
   };
   
   return colors[mood as keyof typeof colors] || colors.neutral;
-<<<<<<< HEAD
-=======
 };
 
 // 感情に基づくUIカラー取得（ヘッダー、親密度バー、入力エリア用）
@@ -168,5 +166,4 @@
   };
   
   return colors[mood as keyof typeof colors] || colors.neutral;
->>>>>>> 90597042
 };